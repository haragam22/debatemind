{
<<<<<<< HEAD
  "template_stats": {
    "0": {
      "count": 9,
      "sum_reward": 16.0
    },
    "1": {
      "count": 2,
      "sum_reward": 3.0
    },
    "2": {
      "count": 0,
      "sum_reward": 0.0
    },
    "3": {
      "count": 1,
      "sum_reward": 0.0
    },
    "4": {
      "count": 1,
      "sum_reward": 0.0
    },
    "5": {
      "count": 1,
      "sum_reward": 0.0
    }
  },
=======
  "template_stats": {},
>>>>>>> 9a5221ec
  "epsilon": 0.25
}<|MERGE_RESOLUTION|>--- conflicted
+++ resolved
@@ -1,33 +1,4 @@
 {
-<<<<<<< HEAD
-  "template_stats": {
-    "0": {
-      "count": 9,
-      "sum_reward": 16.0
-    },
-    "1": {
-      "count": 2,
-      "sum_reward": 3.0
-    },
-    "2": {
-      "count": 0,
-      "sum_reward": 0.0
-    },
-    "3": {
-      "count": 1,
-      "sum_reward": 0.0
-    },
-    "4": {
-      "count": 1,
-      "sum_reward": 0.0
-    },
-    "5": {
-      "count": 1,
-      "sum_reward": 0.0
-    }
-  },
-=======
   "template_stats": {},
->>>>>>> 9a5221ec
   "epsilon": 0.25
 }