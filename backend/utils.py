--- conflicted
+++ resolved
@@ -5,7 +5,6 @@
 from .config import OPENROUTER_API_KEY, OPENROUTER_API_URL, HTTP_TIMEOUT
 import httpx
 import os
-<<<<<<< HEAD
 
 import re
 
@@ -41,8 +40,6 @@
     # 6) If it still contains only non-word tokens, return empty string to trigger fallback
     if re.fullmatch(r'[\W_]+', s):
         return ""
-=======
->>>>>>> 3fc91138
 
     return s
 
@@ -297,17 +294,10 @@
         # fallback: neutral scores (this part is unchanged)
         print(f"Error parsing judge JSON, using fallback. Error: {e}")
         return {
-<<<<<<< HEAD
             "logic_coached":5, "relevance_coached":5, "clarity_coached":5, "persuasiveness_coached":5, "evidence_use_coached": 5,
             "total_coached":5.0, "notes_coached":"Fallback: Error parsing judge response.",
             "logic_opponent":5, "relevance_opponent":5, "clarity_opponent":5, "persuasiveness_opponent":5, "evidence_use_opponent": 5,
             "total_opponent":5.0, "notes_opponent":"Fallback: Error parsing judge response."
-=======
-            "logic_coached":5, "relevance_coached":5, "clarity_coached":5, "persuasiveness_coached":5,
-            "total_coached":5.0, "notes_coached":"fallback",
-            "logic_opponent":5, "relevance_opponent":5, "clarity_opponent":5, "persuasiveness_opponent":5,
-            "total_opponent":5.0, "notes_opponent":"fallback"
->>>>>>> 3fc91138
         }
 
 def load_pdf_context(file_path="data/extracted_text.txt"):
@@ -315,7 +305,6 @@
     if not os.path.exists(file_path):
         return ""
     with open(file_path, "r", encoding="utf-8") as f:
-<<<<<<< HEAD
         return f.read()
     
 # backend/utils.py
@@ -329,7 +318,4 @@
             os.remove(file_path)
             print(f"Cleared old PDF context: {file_path}")
         except Exception as e:
-            print(f"Error deleting PDF context: {e}")
-=======
-        return f.read()
->>>>>>> 3fc91138
+            print(f"Error deleting PDF context: {e}")