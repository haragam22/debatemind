# backend/debater.py
<<<<<<< HEAD
=======
from .utils import call_openrouter, sanitize_topic, load_pdf_context
>>>>>>> 3fc91138
from .config import MODEL_COACHED
from typing import List, Dict
import json, os, time
from .utils import call_openrouter, sanitize_topic, clean_model_output


SYSTEM_MESSAGE = "You are an expert debater. Produce a concise, structured argument. Keep it 3-6 sentences."

def build_coached_prompt(template_instruction: str, topic: str, previous: List[str]=None) -> List[Dict]:
    topic = sanitize_topic(topic)
    pdf_context = load_pdf_context()
    messages = [
        {"role": "system", "content": SYSTEM_MESSAGE},
        {
            "role": "user",
            "content": (
                f"Instruction: {template_instruction}\n"
                f"Topic: {topic}\n\n"
                f"Reference Material (from uploaded PDF):\n{pdf_context[:3000]}"
            ),
        }
    ]
    
    if previous:
        prev_text = "\n\n".join(previous[-2:])
        messages.append({"role":"user", "content": f"Previous rounds (last two):\n{prev_text}"})
    return messages

def _robust_extract_text_from_llm(raw):
    """
    Attempts multiple heuristics to extract human text from various LLM response shapes.
    Returns the extracted string (may be empty).
    """
    if raw is None:
        return ""
    # if it's already a plain string with content, return it
    if isinstance(raw, str):
        s = raw.strip()
        # if the string looks like JSON, try parse below
        try:
            parsed = json.loads(s)
        except Exception:
            return s
        # if parsed, continue with parsed object
        data = parsed
    else:
        data = raw

    # Now data likely a dict/list - test common shapes
    try:
        # OpenAI-like
        if isinstance(data, dict):
            if "choices" in data and isinstance(data["choices"], list) and data["choices"]:
                ch = data["choices"][0]
                # message.content
                msg = ch.get("message") or ch.get("message", {})
                if isinstance(msg, dict) and "content" in msg and isinstance(msg["content"], str) and msg["content"].strip():
                    return msg["content"].strip()
                # text
                if "text" in ch and isinstance(ch["text"], str) and ch["text"].strip():
                    return ch["text"].strip()
            # OpenRouter/Anthropic-ish: output -> list -> content
            if "output" in data and isinstance(data["output"], list) and data["output"]:
                first = data["output"][0]
                if isinstance(first, dict):
                    if "content" in first and isinstance(first["content"], list):
                        for c in first["content"]:
                            if isinstance(c, dict) and "text" in c and isinstance(c["text"], str) and c["text"].strip():
                                return c["text"].strip()
                    if "text" in first and isinstance(first["text"], str) and first["text"].strip():
                        return first["text"].strip()
            # simple keys
            for key in ("output_text", "result", "response", "message", "text"):
                if key in data and isinstance(data[key], str) and data[key].strip():
                    return data[key].strip()
            # nested coached/opponent outputs sometimes have 'output'->'text'
            # search shallow for any string leaf
            def find_first_str_leaf(obj):
                if isinstance(obj, str) and obj.strip():
                    return obj.strip()
                if isinstance(obj, dict):
                    for v in obj.values():
                        found = find_first_str_leaf(v)
                        if found:
                            return found
                if isinstance(obj, list):
                    for v in obj:
                        found = find_first_str_leaf(v)
                        if found:
                            return found
                return None
            leaf = find_first_str_leaf(data)
            if leaf:
                return leaf
    except Exception:
        pass

    # Fallback: stringify the raw object
    try:
        text = json.dumps(data, ensure_ascii=False)
        return text if text.strip() else ""
    except Exception:
        return str(data) if str(data).strip() else ""

def generate_coached_argument(template_instruction: str, topic: str, previous: List[str]=None, retries=2, retry_delay=1.0) -> str:
    """
    Robust coached-argument generator.
    - Calls LLM and extracts text using multiple heuristics.
    - Saves raw LLM response to data/llm_last_response.json for debugging.
    - Retries a couple times if the result is empty.
    """
    messages = build_coached_prompt(template_instruction, topic, previous)

    # quick config checks
    if not MODEL_COACHED:
        raise RuntimeError("MODEL_COACHED is not set in backend.config")

    last_raw = None
    for attempt in range(1, retries + 1):
        try:
            raw = call_openrouter(messages, MODEL_COACHED)
        except Exception as e:
            # persist error to file for debugging and re-raise as descriptive runtime error
            os.makedirs("data", exist_ok=True)
            with open("data/llm_last_response.json", "w", encoding="utf-8") as fh:
                json.dump({"error": str(e), "attempt": attempt}, fh, indent=2, ensure_ascii=False)
            raise RuntimeError(f"LLM call failed on attempt {attempt}: {e}")

        last_raw = raw
        # save raw response for inspection
        try:
            os.makedirs("data", exist_ok=True)
            with open("data/llm_last_response.json", "w", encoding="utf-8") as fh:
                json.dump({"raw": raw}, fh, indent=2, ensure_ascii=False)
        except Exception:
            pass

        extracted = _robust_extract_text_from_llm(raw)
        if extracted and extracted.strip():
            return extracted.strip()

        # if empty, wait and retry (except after last attempt)
        if attempt < retries:
            time.sleep(retry_delay)

        extracted = _robust_extract_text_from_llm(raw)   # OR however you get 'raw' -> 'extracted'
        cleaned = clean_model_output(extracted)
        if not cleaned:
            raise RuntimeError("LLM returned empty/garbage for coached argument. Raw response saved.")
        return cleaned


    # if we reach here, all attempts returned empty. Save a helpful file and raise.
    try:
        os.makedirs("data", exist_ok=True)
        with open("data/llm_last_response.json", "w", encoding="utf-8") as fh:
            json.dump({"raw": last_raw, "note": "Empty text extracted after retries."}, fh, indent=2, ensure_ascii=False)
    except Exception:
        pass

    raise RuntimeError("LLM returned empty string for coached argument. Raw response saved to data/llm_last_response.json")<|MERGE_RESOLUTION|>--- conflicted
+++ resolved
@@ -1,8 +1,4 @@
 # backend/debater.py
-<<<<<<< HEAD
-=======
-from .utils import call_openrouter, sanitize_topic, load_pdf_context
->>>>>>> 3fc91138
 from .config import MODEL_COACHED
 from typing import List, Dict
 import json, os, time
